# Telegram Bot Token obtained from BotFather
TELEGRAM_BOT_TOKEN=YOUR_ACTUAL_BOT_TOKEN

# Exact name of the printer as configured in CUPS
CUPS_PRINTER_NAME=Your_CUPS_Printer_Name

# Optional: Hostname or IP address if the CUPS server is remote
# CUPS_SERVER_HOST=cups.server.local

# Optional: Comma-separated list of Telegram User IDs allowed to use the bot.
# Leave empty or comment out to allow all users.
# ALLOWED_USER_IDS=123456789,987654321

# Optional: Maximum number of copies allowed per print request. Defaults to 100 if not set.
MAX_COPIES=100

<<<<<<< HEAD
# Optional: Allow users NOT in ALLOWED_USER_IDS to print one image every 7 days.
# Set to 'False', '0', or 'No' to disable guest printing. Defaults to 'True' if not set.
ALLOW_GUEST_PRINTING=True
=======
# Optional: Label dimensions in inches. Defaults to 4x6 if not set.
# LABEL_WIDTH_INCHES=4
# LABEL_HEIGHT_INCHES=6
>>>>>>> 1b040082
<|MERGE_RESOLUTION|>--- conflicted
+++ resolved
@@ -14,12 +14,9 @@
 # Optional: Maximum number of copies allowed per print request. Defaults to 100 if not set.
 MAX_COPIES=100
 
-<<<<<<< HEAD
 # Optional: Allow users NOT in ALLOWED_USER_IDS to print one image every 7 days.
 # Set to 'False', '0', or 'No' to disable guest printing. Defaults to 'True' if not set.
 ALLOW_GUEST_PRINTING=True
-=======
 # Optional: Label dimensions in inches. Defaults to 4x6 if not set.
 # LABEL_WIDTH_INCHES=4
-# LABEL_HEIGHT_INCHES=6
->>>>>>> 1b040082
+# LABEL_HEIGHT_INCHES=6